--- conflicted
+++ resolved
@@ -24,7 +24,7 @@
 usedevelop = true
 deps =
     docker
-    httpx
+    pytest-asyncio
     pytest-cov
     pytest-integration
     pretend
@@ -42,12 +42,8 @@
     isort
     mypy
     build
-<<<<<<< HEAD
 extras =
     async
-=======
-extras = async
->>>>>>> a185820b
 commands =
     black --check src tests conftest.py --exclude tests/test_functions/background_load_error/main.py
     isort -c src tests conftest.py
