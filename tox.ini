[tox]
envlist =
    lint
    py312-ubuntu-latest
    py312-macos-latest
    py312-windows-latest
    py311-ubuntu-latest
    py311-macos-latest
    py311-windows-latest
    py310-ubuntu-latest
    py310-macos-latest
    py310-windows-latest
    py39-ubuntu-latest
    py39-macos-13
    py39-windows-latest
    py38-ubuntu-22.04
    py38-macos-13
    py38-windows-latest
    py37-ubuntu-22.04
    py37-macos-13
    py37-windows-latest

[testenv]
usedevelop = true
deps =
    docker
    httpx
    pytest-cov
    pytest-integration
    pretend
extras = async
setenv =
    PYTESTARGS = --cov=functions_framework --cov-branch --cov-report term-missing --cov-fail-under=100
    windows-latest: PYTESTARGS =
commands = pytest {env:PYTESTARGS} {posargs}

[testenv:lint]
basepython=python3
deps =
    black
    twine
    isort
    mypy
<<<<<<< HEAD
extras = async
=======
    build
>>>>>>> c0fa4209
commands =
    black --check src tests setup.py conftest.py --exclude tests/test_functions/background_load_error/main.py
    isort -c src tests setup.py conftest.py
    mypy tests/test_typing.py
    python -m build
    twine check dist/*<|MERGE_RESOLUTION|>--- conflicted
+++ resolved
@@ -41,11 +41,8 @@
     twine
     isort
     mypy
-<<<<<<< HEAD
+    build
 extras = async
-=======
-    build
->>>>>>> c0fa4209
 commands =
     black --check src tests setup.py conftest.py --exclude tests/test_functions/background_load_error/main.py
     isort -c src tests setup.py conftest.py
